[package]
name = "rust-gcoap"
version = "0.1.0"
authors = ["Christian Amsüss <chrysn@fsfe.org>"]
edition = "2018"
resolver = "2"

[lib]
crate-type = ["staticlib"]

[profile.release]
# Setting the panic mode has little effect on the built code (as Rust on RIOT
# supports no unwinding), but setting it allows builds on native without using
# the nightly-only lang_items feature.
panic = "abort"
# This is a typical set of options that helps Rust binaries stay small
lto = true
codegen-units = 1
opt-level = "s"

[dependencies]
<<<<<<< HEAD
riot-wrappers = { version = "^0.7.10", features = [ "with_coap_message", "with_coap_handler" ] }
=======
riot-wrappers = { version = "^0.8", features = [ "set_panic_handler", "panic_handler_format", "with_coap_message", "with_coap_handler" ] }
>>>>>>> 9e5e6654

coap-message-demos = { git = "https://gitlab.com/chrysn/coap-message-demos/", default-features = false }
coap-handler-implementations = "0.5"
riot-coap-handler-demos = { git = "https://gitlab.com/etonomy/riot-module-examples/", features = [ "vfs" ] }

# While currently this exmple does not use any RIOT modules implemented in
# Rust, that may change; it is best practice for any RIOT application that has
# its own top-level Rust crate to include rust_riotmodules from inside
# RIOTBASE.
rust_riotmodules = { path = "../../sys/rust_riotmodules/" }<|MERGE_RESOLUTION|>--- conflicted
+++ resolved
@@ -19,15 +19,11 @@
 opt-level = "s"
 
 [dependencies]
-<<<<<<< HEAD
-riot-wrappers = { version = "^0.7.10", features = [ "with_coap_message", "with_coap_handler" ] }
-=======
 riot-wrappers = { version = "^0.8", features = [ "set_panic_handler", "panic_handler_format", "with_coap_message", "with_coap_handler" ] }
->>>>>>> 9e5e6654
 
 coap-message-demos = { git = "https://gitlab.com/chrysn/coap-message-demos/", default-features = false }
 coap-handler-implementations = "0.5"
-riot-coap-handler-demos = { git = "https://gitlab.com/etonomy/riot-module-examples/", features = [ "vfs" ] }
+riot-coap-handler-demos = { git = "https://gitlab.com/etonomy/riot-module-examples/", features = [ "vfs", "saul" ] }
 
 # While currently this exmple does not use any RIOT modules implemented in
 # Rust, that may change; it is best practice for any RIOT application that has
